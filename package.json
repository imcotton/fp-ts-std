{
  "name": "fp-ts-std",
  "description": "The missing pseudo-standard library for fp-ts.",
  "version": "0.15.1",
  "license": "MIT",
  "author": "Sam A. Horvath-Hunt <hello@samhh.com>",
  "repository": {
    "type": "git",
    "url": "https://github.com/samhh/fp-ts-std"
  },
  "homepage": "https://github.com/samhh/fp-ts-std",
  "bugs": "https://github.com/samhh/fp-ts-std/issues",
  "keywords": [
    "functional-programming",
    "typescript",
    "fp-ts"
  ],
  "engines": {
    "node": ">=14"
  },
  "main": "./dist/cjs/index.js",
  "module": "./dist/esm/index.js",
  "exports": {
    ".": "./dist/cjs/index.js",
    "./*": {
      "require": "./dist/cjs/*.js",
      "import": "./dist/esm/*.js"
    }
  },
  "types": "index.d.ts",
  "typesVersions": {
    "*": {
      "*": [
        "./dist/types/*"
      ]
    }
  },
  "files": [
    "dist/"
  ],
  "sideEffects": false,
  "scripts": {
    "build": "rm -rf ./dist/ && mkdir -p ./dist/esm/ ./dist/cjs/ && tsc -p ./tsconfig.build-esm.json && tsc -p ./tsconfig.build-cjs.json && tsc -p ./tsconfig.build-types.json",
    "typecheck": "tsc --noEmit",
    "lint": "eslint ./src/ ./test/ --ext ts",
    "fmt": "prettier .",
    "test": "jest",
    "docs": "docs-ts",
    "tshm": "tshm-docs-ts ./docs/modules/*",
    "prepublish": "yarn run build"
  },
  "devDependencies": {
    "@types/jest": "^27.0.2",
    "@types/jsdom": "^16.2.5",
    "@typescript-eslint/eslint-plugin": "^5.0.0",
    "@typescript-eslint/parser": "^5.0.0",
    "docs-ts": "^0.6.7",
    "eslint": "^8.0.1",
    "eslint-plugin-functional": "^4.0.0",
    "fast-check": "^3.1.2",
<<<<<<< HEAD
    "fp-ts": "^2.13.1",
=======
    "fp-ts": "^2.11.0",
>>>>>>> 37821034
    "fp-ts-laws": "^0.3.0",
    "jest": "^28.1.0",
    "jsdom": "^19.0.0",
    "monocle-ts": "^2.3.0",
    "newtype-ts": "^0.3.0",
    "prettier": "^2.1.2",
    "ts-jest": "^28.0.1",
    "typescript": "^4.7.0"
  },
  "peerDependencies": {
    "fp-ts": "^2.13.1",
    "monocle-ts": "^2.3.0",
    "newtype-ts": "^0.3.0"
  }
}<|MERGE_RESOLUTION|>--- conflicted
+++ resolved
@@ -58,11 +58,7 @@
     "eslint": "^8.0.1",
     "eslint-plugin-functional": "^4.0.0",
     "fast-check": "^3.1.2",
-<<<<<<< HEAD
     "fp-ts": "^2.13.1",
-=======
-    "fp-ts": "^2.11.0",
->>>>>>> 37821034
     "fp-ts-laws": "^0.3.0",
     "jest": "^28.1.0",
     "jsdom": "^19.0.0",
